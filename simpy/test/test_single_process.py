--- conflicted
+++ resolved
@@ -187,7 +187,12 @@
     assert env.now == 15
 
 
-<<<<<<< HEAD
+def test_simulate_until_value(env):
+    """Anything that can be converted to a float is a valid until value."""
+    simulate(env, until='3.141592')
+
+    assert env.now == 3.141592
+
 def test_event_value(env):
     """After an event has been triggered, its value becomes accessible."""
     event = env.timeout(0, 'I am the value')
@@ -206,11 +211,4 @@
         event.value
         assert False, 'Expected an exception'
     except RuntimeError as e:
-        assert e.args[0] == 'Value of Event() is not yet available'
-=======
-def test_simulate_until_value(env):
-    """Anything that can be converted to a float is a valid until value."""
-    simulate(env, until='3.141592')
-
-    assert env.now == 3.141592
->>>>>>> 79fc193a
+        assert e.args[0] == 'Value of Event() is not yet available'