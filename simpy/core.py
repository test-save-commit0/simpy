--- conflicted
+++ resolved
@@ -1,4 +1,3 @@
-<<<<<<< HEAD
 """
 This module contains the implementation of SimPy's core classes. Not
 all of them are intended for direct use and are thus not importable
@@ -20,41 +19,19 @@
 :class:`Environment`.
 
 """
-from heapq import heappush, heappop
-from inspect import isgenerator
-from itertools import count
-
-
-# Event types
-EVT_INTERRUPT = 0  # Throw an error into the PEG
-EVT_RESUME = 1  # Default event, send value into the PEG
-EVT_PROCESS = 2  # Wait for a process to finish
-EVT_INIT = 3  # First event after a proc was started
-EVT_SUSPEND = 4  # Suspend the process
-
-=======
 import sys
 from heapq import heappush, heappop
 from inspect import isgenerator
 from itertools import count
-from types import GeneratorType
-
-
-Initialize = 0
-Interrupted = 1
-Resume = 2
->>>>>>> 58dcea55
-
-# Process states
-STATE_FAILED = 0
-STATE_SUCCEEDED = 1
+
+
+# Event priorities
+INITIALIZE = 0
+INTERRUPT = 1
+CONTINUE = 2
+
 
 Infinity = float('inf')
-
-
-<<<<<<< HEAD
-Event = object()
-"""Yielded by a PEM if it waits for an event (e.g. via "yield ctx.hold(1))."""
 
 
 class Interrupt(Exception):
@@ -75,7 +52,50 @@
         return self.args[0]
 
 
-class Process(object):
+class Event(object):
+    __slots__ = ('env', 'joiners',)
+
+    def __init__(self, env):
+        self.env = env
+        self.joiners = []
+
+    @property
+    def is_alive(self):
+        return self.joiners is not None
+
+    # FIXME activate, resume and fail do not make sense for every event.
+    # Processes and timeouts cannot be activated or anything. Maybe introduce a
+    # BaseEvent class without these methods?
+    def activate(self, event, evt_type, value):
+        self.env._schedule(CONTINUE, self, evt_type, value)
+
+    def resume(self, value=None):
+        self.env._schedule(CONTINUE, self, True, value)
+
+    def fail(self, value):
+        self.env._schedule(CONTINUE, self, False, value)
+
+
+class Timeout(Event):
+    __slots__ = ('env', 'joiners',)
+
+    def __init__(self, env, delay, value=None):
+        if delay < 0:
+            raise ValueError('Negative delay %f' % delay)
+
+        self.env = env
+        self.joiners = []
+
+        env._schedule(CONTINUE, self, True, value, delay)
+    
+    def resume(self, value=None):
+        raise RuntimeError('A timeout cannot be resumed')
+
+    def fail(self, value=None):
+        raise RuntimeError('A timeout cannot be failed')
+
+
+class Process(Event):
     """A *Process* is a wrapper for instantiated PEMs.
 
     A Processes has a process event generator (``peg`` -- the generator
@@ -87,221 +107,22 @@
     :meth:`Environment.start()`.
 
     """
-    __slots__ = ('name', 'result', '_peg', '_env', '_alive',
-                 '_next_event', '_joiners')
-
-    def __init__(self, peg, env):
-        self.name = peg.__name__
-        """The process name."""
-
-        self.result = None
-        """The process' result after it terminated."""
-
-        self._peg = peg
-        self._env = env
-        self._alive = True
-        self._next_event = None
-
-        self._joiners = []  # Procs that wait for this one
-
-    @property
-    def is_alive(self):
-        """``False`` if the PEG stopped."""
-        return self._alive
-
-    def __repr__(self):
-        """Return a string "Process(pem_name)"."""
-        return '%s(%s)' % (self.__class__.__name__, self.name)
-
-    def interrupt(self, cause=None):
-        """Interupt this process optionally providing a ``cause``.
-
-        A process cannot be interrupted if it is suspended (and has no
-        event scheduled) or if it was just initialized and could not
-        issue a *hold* yet. Raise a :exc:`RuntimeError` in both cases.
-
-        """
-        if not self._alive:
-            raise RuntimeError('%s has terminated and cannot be interrupted.' %
-                               self)
-        if self._next_event[0] is EVT_INIT:
-            raise RuntimeError('%s was just initialized and cannot yet be '
-                            'interrupted.' % self)
-        if self._next_event[0] is EVT_SUSPEND:
-            raise RuntimeError('%s is suspended and cannot be interrupted.' %
-                                self)
-
-        _schedule(self._env, self, EVT_INTERRUPT, Interrupt(cause))
-
-    def resume(self, value=None):
-        """Resume this process.
-
-        You can optionally pass a ``value`` which will be sent to the
-        resumed PEM when it continues. This might be helpful to e.g.
-        implement resources (:class:`simpy.resources.Store` uses this
-        feature).
-
-        Raise a :exc:`RuntimeError` if the process is not suspended.
-
-        """
-        if self._next_event[0] is not EVT_SUSPEND:
-            raise RuntimeError('%s is not suspended.' % self)
-
-        self._next_event = None
-        _schedule(self._env, self, EVT_RESUME, value=value)
-
-=======
-class Interrupt(Exception):
-    """This exceptions is sent into a process if it was interrupted by
-    another process.
-    """
-    def __init__(self, cause):
-        super(Interrupt, self).__init__(cause)
-
-    @property
-    def cause(self):
-        return self.args[0]
-
-
-class Event(object):
-    __slots__ = ('ctx', 'joiners',)
-
-    def __init__(self, ctx):
-        self.ctx = ctx
-        self.joiners = []
-
-    @property
-    def is_alive(self):
-        return self.joiners is not None
-
-    def activate(self, event, evt_type, value):
-        self.ctx._schedule(Resume, self, evt_type, value)
-
-    def resume(self, value=None):
-        self.ctx._schedule(Resume, self, True, value)
-
-    def fail(self, value):
-        self.ctx._schedule(Resume, self, False, value)
->>>>>>> 58dcea55
-
-class Environment(object):
-    """The *environment* contains the simulation state and provides a
-    basic API for processes to interact with it.
-
-<<<<<<< HEAD
-    """
-    def __init__(self):
-        self._events = []
-
-        self._eid = count()
-        self._active_proc = None
-        self._now = 0
-
-    @property
-    def active_process(self):
-        """Property that returns the currently active process."""
-        return self._active_proc
-
-    @property
-    def now(self):
-        """Property that returns the current simulation time."""
-        return self._now
-=======
-class Wait(Event):
-    __slots__ = ('ctx', 'joiners',)
-
-    def __init__(self, ctx, delay, value=None):
-        self.ctx = ctx
-        self.joiners = []
-
-        ctx._schedule(Resume, self, True, value, delay)
-    
-    def resume(self, value=None):
-        raise RuntimeError('A timeout cannot be resumed')
-
-    def fail(self, value=None):
-        raise RuntimeError('A timeout cannot be failed')
->>>>>>> 58dcea55
-
-    def start(self, peg, at=None, delay=None):
-        """Start a new process for ``peg``.
-
-<<<<<<< HEAD
-        *PEG* is the *Process Execution Generator*, which is the
-        generator returned by *PEM*.
-
-        The process is started at the current simulation time, but you
-        can alternatively specify a start time via ``at`` or a delayed
-        start via ``delay``. ``delay`` takes precedence over ``at`` if
-        both are specified.
-
-        Raise a :exc:`ValueError` if ``peg`` is not a generator, if
-        ``at`` is smaller than the current simulation time or if
-        ``delay`` is negative.
-
-        """
-        if not isgenerator(peg):
-            raise ValueError('PEG %s is not a generator.' % peg)
-
-        if at and at < self._now:
-            raise ValueError('at(=%s) must be > %s' % (at, self._now))
-
-        if delay:
-            if delay < 0:
-                raise ValueError('delay(=%s) must be > 0' % delay)
-
-            at = self._now + delay
-
-        proc = Process(peg, self)
-        _schedule(self, proc, EVT_INIT, at=at)
-
-        return proc
-
-    def exit(self, result=None):
-        """Stop the current process, optionally providing a ``result``.
-
-        The ``result`` is sent to processes waiting for the current
-        process and can also be obtained via :attr:`Process.result`.
-
-        """
-        self._active_proc.result = result
-        raise StopIteration()
-
-    def hold(self, delta_t=Infinity, value=None):
-        """Schedule a new event in ``delta_t`` time units.
-
-        If ``delta_t`` is omitted, schedule an event at *infinity*. This
-        is a week suspend. A process holding until *infinity* can only
-        become active again if it gets interrupted.
-
-        Raise a :exc:`ValueError` if ``delta_t < 0``.
-
-        You can optionally pass a ``value`` which will be sent back to
-        the PEM when it continues. This might be helpful to e.g.
-        implement resources (:class:`simpy.resources.Store` uses this
-        feature).
-
-        The result of that method must be ``yield``\ ed. Raise
-        a :exc:`RuntimeError` if this (or another event-generating)
-        method was previously called without yielding its result.
-=======
-class Process(Event):
-    __slots__ = ('ctx', 'generator', 'event', 'joiners',)
-
-    def __init__(self, ctx, generator):
+    __slots__ = ('env', 'generator', 'event', 'joiners',)
+
+    def __init__(self, env, generator):
         if not isgenerator(generator):
             raise ValueError('%s is not a generator.' % generator)
 
-        self.ctx = ctx
+        self.env = env
         self.generator = generator
         self.joiners = []
-
         self.event = None
-        initialize = Event(ctx)
+        initialize = Event(env)
         initialize.joiners.append(self.process)
-        ctx._schedule(Initialize, initialize, True, None)
+        env._schedule(INITIALIZE, initialize, True, None)
 
     def __repr__(self):
+        """Returns the name of the :attr:`generator`."""
         return self.generator.__name__
 
     def interrupt(self, cause=None):
@@ -311,7 +132,7 @@
 
         interrupt_evt = Event(self)
         interrupt_evt.joiners.append(self.process)
-        self.ctx._schedule(Interrupted, interrupt_evt, False, Interrupt(cause))
+        self.env._schedule(INTERRUPT, interrupt_evt, False, Interrupt(cause))
 
     def process(self, event, evt_type, value):
         # Ignore dead processes. Multiple concurrently scheduled interrupts
@@ -326,11 +147,9 @@
             self.event = None
 
         # Mark the current process as active.
-        self.ctx._active_proc = self
+        self.env._active_proc = self
 
         try:
-            # FIXME Events als joiner zulassen. dann müsste hier resume und
-            # fail aufgerufen werden können.
             target = (self.generator.send(value) if evt_type else
                     self.generator.throw(value))
 
@@ -350,7 +169,7 @@
                 self.generator.throw(RuntimeError('Invalid yield value "%s"' %
                         target))
 
-            self.ctx._active_proc = None
+            self.env._active_proc = None
             return
         except StopIteration as e:
             # Process has terminated.
@@ -376,14 +195,26 @@
         # consistent to the case of no joiners. There were some problems with
         # the immediate scheduling of the wait event. Examine!
         if self.joiners:
-            self.ctx._schedule(Resume, self, evt_type, result)
+            self.env._schedule(CONTINUE, self, evt_type, result)
         else:
             self.joiners = None
 
-        self.ctx._active_proc = None
-
-
-class Context(object):
+        self.env._active_proc = None
+    
+    # FIXME Resume and fail do not make sense for a process. A process is
+    # activated immediately. This methods should ideally be not there.
+    def resume(self, value=None):
+        raise RuntimeError('A process cannot be resumed')
+
+    def fail(self, value=None):
+        raise RuntimeError('A process cannot be failed')
+
+
+class Environment(object):
+    """The *environment* contains the simulation state and provides a
+    basic API for processes to interact with it.
+
+    """
     def __init__(self, initial_time=0):
         self._now = initial_time
         self._events = []
@@ -392,120 +223,52 @@
 
     @property
     def process(self):
+        """Property that returns the currently active process."""
         return self._active_proc
->>>>>>> 58dcea55
+
+    @property
+    def now(self):
+        """Property that returns the current simulation time."""
+        return self._now
+
+    def start(self, peg):
+        """Start a new process for ``peg``.
+
+        *PEG* is the *Process Execution Generator*, which is the
+        generator returned by *PEM*.
 
         """
-        if delta_t < 0:
-            raise ValueError('delta_t=%s must be >= 0.' % delta_t)
-
-        _schedule(self, self._active_proc, EVT_RESUME, value=value,
-                    at=(self._now + delta_t))
-
-        return Event
-
-    def suspend(self):
-        """Suspend the current process by deleting all future events.
-
-        A suspended process needs to be resumed (see
-        :meth:`Process.resume()`) by another process to get active
-        again.
-
-        As with :meth:`~Environment.hold()`, the result of that method
-        must be ``yield``\ ed. Raise a :exc:`RuntimeError` if the
-        process has already an event scheduled.
-
-<<<<<<< HEAD
-        """
-        _schedule(self, self._active_proc, EVT_SUSPEND)
-
-        return Event
+        return Process(self, peg)
+
+    def exit(self, result=None):
+        raise StopIteration(result)
+
+    def timeout(self, delta_t, value=None):
+        return Timeout(self, delta_t, value)
+
+    def suspend(self, name=''):
+        return Event(self)
+
+    def _schedule(self, priority, event, resume, value=None, delay=0):
+        heappush(self._events, (self._now + delay, priority, next(self._eid),
+                resume, event, value))
 
 
 def peek(env):
-    """Return the time of the Environment ``env``'s next event or
-    ``inf`` if the event queue is empty.
-
-    """
-    try:
-        while True:
-            evt = env._events[0]
-            # Pop all removed events from the queue
-            # evt[3] is the scheduled event
-            # env[2] is the corresponding proc
-            if evt[3] is evt[2]._next_event or evt[3][0] is EVT_INTERRUPT:
-                break
-            heappop(env._events)
-
-        return evt[0]  # time of first event
-
-    except IndexError:
-        return Infinity
+    """Return the time of the next event or ``inf`` if no more
+    events are scheduled.
+    """
+    return env._events[0][0] if env._events else Infinity
 
 
 def step(env):
-    """Get and process the next event for the Environment ``env``.
-
-    Raise an :exc:`IndexError` if no valid event is on the heap.
-
-    """
-    if env._active_proc:
-        raise RuntimeError('step() was called from within step().'
-                            'Something went horribly wrong.')
-
-    # Get the next valid event from the heap
-    while True:
-        env._now, eid, proc, evt = heappop(env._events)
-
-        # Break from the loop if we find a valid event.
-        if evt is proc._next_event or evt[0] is EVT_INTERRUPT:
-            break
-
-    env._active_proc = proc
-
-    evt_type, value = evt
-    proc._next_event = None
-
-    # Get next event from process
-    try:
-        if evt_type is EVT_INTERRUPT:
-            target = proc._peg.throw(value)
-        else:
-            target = proc._peg.send(value)
-
-    # env._active_proc has terminated
-    except StopIteration:
-        proc._alive = False
-        for joiner in proc._joiners:
-            if joiner._alive and joiner._next_event[1] is proc:
-                joiner._next_event = None
-                _schedule(env, joiner, EVT_RESUME, proc.result)
-
-        env._active_proc = None
-
-        return  # Don't need to check a new event
-
-    # Check what was yielded
-    if type(target) is Process:
-        if proc._next_event:
-            # This check is required to throw an error into the PEM.
-            proc._peg.throw(RuntimeError('%s already has an event '
-                    'scheduled. Did you forget to yield?' % proc))
-
-        if target._alive:
-            proc._next_event = (EVT_PROCESS, target)
-            target._joiners.append(proc)
-
-        else:
-            # Process has already terminated. Resume as soon as possible.
-            _schedule(env, proc, EVT_RESUME, target.result)
-
-    elif target is not Event:
-        proc._peg.throw(ValueError('Invalid yield value: %s' % target))
-
-    # else: target is event
-
-    env._active_proc = None
+    env._now, _, _, resume, event, value = heappop(env._events)
+
+    # Mark event as done.
+    joiners, event.joiners = event.joiners, None
+
+    for proc in joiners:
+        proc(event, resume, value)
 
 
 def simulate(env, until=Infinity):
@@ -520,90 +283,8 @@
     if until <= 0:
         raise ValueError('until(=%s) should be a number > 0.' % until)
 
-    while peek(env) < until:
-        step(env)
-
-
-def _schedule(env, proc, evt_type, value=None, at=None):
-    """Schedule a new event for process ``proc``.
-
-    ``evt_type`` should be one of the ``EVT_*`` constants defined on
-    top of this module.
-
-    The optional ``value`` will be sent into the PEG when the event is
-    processed.
-
-    The event will be scheduled at the simulation time ``at`` or at the
-    current time if no value is provided.
-
-    Raise a :exc:`RuntimeError` if ``proc`` already has an event
-    scheduled.
-
-    """
-    evt = (evt_type, value)
-
-    if evt_type != EVT_INTERRUPT:
-        # Interrupts don't set the "next_event" attribute.
-        if proc._next_event:
-            raise RuntimeError('%s already has an event scheduled. Did you '
-                               'forget to yield?' % proc)
-        proc._next_event = evt
-
-    # Don't put anything on the heap for a suspended proc.
-    if evt_type is EVT_SUSPEND:
-        return
-
-    # Don't put events scheduled for "Infinity" onto the heap,
-    # because the will never be popped.
-    if at is Infinity:
-        return
-
-    if at is None:
-        at = env._now
-    heappush(env._events, (at, next(env._eid), proc, evt))
-=======
-    def start(self, pem):
-        return Process(self, pem)
-
-    def exit(self, result=None):
-        raise StopIteration(result)
-
-    def wait(self, delta_t, value=None):
-        return Wait(self, delta_t, value)
-
-    def suspend(self, name=''):
-        return Event(self)
-
-    def _schedule(self, priority, event, resume, value=None, delay=0):
-        heappush(self._events, (self._now + delay, priority, next(self._eid),
-                resume, event, value))
-
-
-def peek(ctx):
-    """Return the time of the next event or ``inf`` if no more
-    events are scheduled.
-    """
-    return ctx._events[0][0] if ctx._events else Infinity
-
-
-def step(ctx):
-    ctx._now, _, _, resume, event, value = heappop(ctx._events)
-
-    # Mark event as done.
-    joiners, event.joiners = event.joiners, None
-
-    for proc in joiners:
-        proc(event, resume, value)
-
-
-def simulate(ctx, until=Infinity):
-    """Shortcut for ``while sim.peek() < until: sim.step()``."""
-    if until <= 0:
-        raise ValueError('until(=%s) should be a number > 0.' % until)
-
     try:
-        while ctx._events[0][0] < until:
-            step(ctx)
+        while env._events[0][0] < until:
+            step(env)
     except IndexError:
-        pass
->>>>>>> 58dcea55
+        pass